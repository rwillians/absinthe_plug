defmodule Absinthe.Plug.Mixfile do
  use Mix.Project

<<<<<<< HEAD
  @version "1.3.0-beta.1"
=======
  @version "1.2.5"
>>>>>>> 998b2a02

  def project do
    [app: :absinthe_plug,
     version: @version,
     elixir: "~> 1.3",
     build_embedded: Mix.env == :prod,
     start_permanent: Mix.env == :prod,
     elixirc_paths: elixirc_paths(Mix.env),
     package: package(),
     docs: [source_ref: "v#{@version}", main: "Absinthe.Plug"],
     deps: deps()]
  end

  defp package do
    [description: "Plug support for Absinthe, the GraphQL toolkit for Elixir",
     files: ["lib", "mix.exs", "README*"],
     maintainers: ["Ben Wilson", "Bruce Williams"],
     licenses: ["BSD"],
     links: %{
       site: "http://absinthe-graphql.org",
       github: "https://github.com/absinthe-graphql/absinthe_plug",
      }
    ]
  end

  def application do
    [applications: [:logger, :plug, :absinthe]]
  end

  # Specifies which paths to compile per environment.
  defp elixirc_paths(:test), do: ["lib", "test/support"]
  defp elixirc_paths(_),     do: ["lib"]

  defp deps do
    [
      {:plug, "~> 1.3.2 or ~> 1.4"},
<<<<<<< HEAD
      {:absinthe, github: "absinthe-graphql/absinthe", branch: "v1.3"},
=======
      {:absinthe, "~> 1.2.6"},
>>>>>>> 998b2a02
      {:poison, ">= 0.0.0", only: [:dev, :test]},
      {:ex_doc, "~> 0.14.0", only: :dev},
      {:earmark, "~> 1.1.0", only: :dev},
    ]
  end
end<|MERGE_RESOLUTION|>--- conflicted
+++ resolved
@@ -1,11 +1,7 @@
 defmodule Absinthe.Plug.Mixfile do
   use Mix.Project
 
-<<<<<<< HEAD
-  @version "1.3.0-beta.1"
-=======
-  @version "1.2.5"
->>>>>>> 998b2a02
+  @version "1.3.0-rc.0"
 
   def project do
     [app: :absinthe_plug,
@@ -42,11 +38,7 @@
   defp deps do
     [
       {:plug, "~> 1.3.2 or ~> 1.4"},
-<<<<<<< HEAD
-      {:absinthe, github: "absinthe-graphql/absinthe", branch: "v1.3"},
-=======
-      {:absinthe, "~> 1.2.6"},
->>>>>>> 998b2a02
+      {:absinthe, "~> 1.3.0-rc.0"},
       {:poison, ">= 0.0.0", only: [:dev, :test]},
       {:ex_doc, "~> 0.14.0", only: :dev},
       {:earmark, "~> 1.1.0", only: :dev},
